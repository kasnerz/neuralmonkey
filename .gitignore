--- conflicted
+++ resolved
@@ -5,10 +5,7 @@
 caffe-env
 **/.history*
 /data
-<<<<<<< HEAD
-=======
 /experiments
->>>>>>> 1063ddd5
 logs
 *.log
 *.o[0-9]*
@@ -19,12 +16,7 @@
 *.tmp
 *.tmp.meta
 checkpoint
-<<<<<<< HEAD
-experiments
 tests/*.en
 tests/*.de
 .idea
-=======
-.idea
-tmp-*
->>>>>>> 1063ddd5
+tmp-*